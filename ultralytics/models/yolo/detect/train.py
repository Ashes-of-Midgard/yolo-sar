--- conflicted
+++ resolved
@@ -422,10 +422,6 @@
         train_dataset = self.build_dataset(self.trainset, mode="train", batch=16)
         max_num_obj = max(len(label["cls"]) for label in train_dataset.labels) * 4  # 4 for mosaic augmentation
         return super().auto_batch(max_num_obj)
-<<<<<<< HEAD
-        
-    
-=======
 
 
 class DetectionDnAdvTrainer(DetectionTrainer):
@@ -692,5 +688,4 @@
             self.run_callbacks("on_train_end")
         self._clear_memory()
         unset_deterministic()
-        self.run_callbacks("teardown")
->>>>>>> eb0d23ea
+        self.run_callbacks("teardown")