--- conflicted
+++ resolved
@@ -68,12 +68,9 @@
     WorldDetect,
     v10Detect,
     DN_Res_block,
-<<<<<<< HEAD
     LSKblock,
-=======
     WTConv,
     AFPN
->>>>>>> 9a19e92a
 )
 from ultralytics.utils import DEFAULT_CFG_DICT, DEFAULT_CFG_KEYS, LOGGER, colorstr, emojis, yaml_load
 from ultralytics.utils.checks import check_requirements, check_suffix, check_yaml
