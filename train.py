--- conflicted
+++ resolved
@@ -29,20 +29,12 @@
 
 if __name__=="__main__":
     # 加载预训练的yolo12权重
-<<<<<<< HEAD
     model = YOLOAdv("yolo12n.yaml", task="detect")
-=======
-    model = YOLOAdvDn("yolo12n.yaml", task="detect")
->>>>>>> eb0d23ea
     check_point_model = YOLO("yolo12n.pt")
     model.load_state_dict(check_point_model.state_dict(), strict=False)
 
     # 用自定义的SAR数据集微调
-<<<<<<< HEAD
-    results = model.train(data="datasets/SSDD_yolo/dataset.yaml", epochs=100)
-=======
     results = model.train(data="datasets/SSDD_yolo/dataset.yaml", epochs=100, amp=False)
->>>>>>> eb0d23ea
 
     # 评测模型的效果
     results = model.val()